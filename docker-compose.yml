version: '3.3'
services:
  #The ss14 map server container doesn't support https on its own. Please use a reverse proxy
  ss14mapserver:
    build:
      context: ./
      dockerfile: SS14.MapServer/Dockerfile
    volumes:
      - ./appsettings.yaml:/app/appsettings.yaml
      - ./private-key.pem:/app/private-key.pem
      - ./files:/app/data
      - ./build:/app/build
    ports:
<<<<<<< HEAD
      - '5218':'80' #Replace 5218 with the port you need
    # Disables core dumps to prevent maprenderer crashes from filling up your hard drive with over a gigabyte per dump
    ulimits:
      core:
        hard: 0
        soft: 0
=======
      - 5218:80 #Replace 5218 with the port you need
>>>>>>> f74c17e8
  map_database:
    image: postgres:latest
    environment:
      - POSTGRES_PASSWORD=postgres #Replace postgres with a randomly generated password
    volumes:
      - ./data:/var/lib/postgresql/data
      - ./init.sql:/docker-entrypoint-initdb.d/init.sql<|MERGE_RESOLUTION|>--- conflicted
+++ resolved
@@ -11,16 +11,12 @@
       - ./files:/app/data
       - ./build:/app/build
     ports:
-<<<<<<< HEAD
-      - '5218':'80' #Replace 5218 with the port you need
+      - 5218:80 #Replace 5218 with the port you need
     # Disables core dumps to prevent maprenderer crashes from filling up your hard drive with over a gigabyte per dump
     ulimits:
       core:
         hard: 0
         soft: 0
-=======
-      - 5218:80 #Replace 5218 with the port you need
->>>>>>> f74c17e8
   map_database:
     image: postgres:latest
     environment:
