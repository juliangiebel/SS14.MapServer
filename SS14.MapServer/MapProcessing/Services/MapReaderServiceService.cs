--- conflicted
+++ resolved
@@ -26,11 +26,7 @@
         configuration.Bind(GitConfiguration.Name, _gitConfiguration);
     }
 
-<<<<<<< HEAD
-    public async Task<IList<Guid>> UpdateMapsFromFs(string path, string gitRef, CancellationToken cancellationToken = default)
-=======
-    public async Task<IList<Guid>> UpdateMapsFromFs(string path, string gitRef = "master", bool forceTiled = false, CancellationToken cancellationToken = default)
->>>>>>> 9b2357bf
+    public async Task<IList<Guid>> UpdateMapsFromFs(string path, string gitRef, bool forceTiled = false, CancellationToken cancellationToken = default)
     {
         if (!Directory.Exists(path))
             throw new DirectoryNotFoundException($"Map import path not found: {path}");
@@ -102,12 +98,8 @@
                     GridId = gridData.GridId,
                     Extent = gridData.Extent,
                     Offset = gridData.Offset,
-<<<<<<< HEAD
                     //Only tile maps used by the viewer and prevent small grids from being tiled
-                    Tiled = gridData.Extent.GetArea() >= 65536 && gitRef == _gitConfiguration.Branch
-=======
-                    Tiled = forceTiled || gridData.Tiled,
->>>>>>> 9b2357bf
+                    Tiled = forceTiled || gridData.Extent.GetArea() >= 65536 && gitRef == _gitConfiguration.Branch
                 };
                 map.Grids.Add(grid);
                 _context.Add(grid);
