--- conflicted
+++ resolved
@@ -1,9 +1,6 @@
 ﻿using System.Diagnostics;
 using System.Text;
-<<<<<<< HEAD
-=======
 using System.Text.RegularExpressions;
->>>>>>> 32ed763b
 using Sentry;
 using Serilog;
 using SS14.MapServer.Configuration;
@@ -50,14 +47,8 @@
         var outputDir = Path.Join(directory, _configuration.RelativeOutputPath);
         process.StartInfo.Arguments = "build -c Release";
 
-<<<<<<< HEAD
-        using var logStream = new MemoryStream();
-        await using var logWriter = new StreamWriter(logStream);
-        process.OutputDataReceived += (_, args) => LogOutput(args, logWriter);
-=======
         var logBuffer = new StringBuilder();
         process.OutputDataReceived += (_, args) => LogOutput(logBuffer, args);
->>>>>>> 32ed763b
 
         _log.Information("Started building {ProjectName}", _configuration.MapRendererProjectName);
 
@@ -74,19 +65,10 @@
 
         if (process.ExitCode != 0)
         {
-<<<<<<< HEAD
-            process.Close();
-            logWriter.Close();
-            var exception = new BuildException($"Failed building {_configuration.MapRendererProjectName}");
-            CaptureBuildRunnerException(exception, logStream);
-=======
             var exception = new BuildException($"Failed building {_configuration.MapRendererProjectName}");
             ProcessLocalBuildException(logBuffer.ToString(), "build.log", exception);
->>>>>>> 32ed763b
         }
 
-        process.Close();
-        logWriter.Close();
         _log.Information("Build finished");
     }
 
@@ -99,16 +81,9 @@
         process.StartInfo.WorkingDirectory = directory;
         process.StartInfo.Arguments = string.Join(' ', arguments);
 
-<<<<<<< HEAD
-        using var logStream = new MemoryStream();
-        await using var logWriter = new StreamWriter(logStream);
-        process.OutputDataReceived += (_, args) => LogOutput(args, logWriter);
-        process.ErrorDataReceived += (_, args) => LogOutput(args, logWriter);
-=======
         var logBuffer = new StringBuilder();
         process.OutputDataReceived += (_, args) => LogOutput(logBuffer, args);
         process.ErrorDataReceived += (_, args) => LogOutput(logBuffer, args);
->>>>>>> 32ed763b
 
         _log.Information("Running: {Command} {Arguments}", command, string.Join(' ', arguments));
 
@@ -129,18 +104,6 @@
             throw new BuildException($"Run timed out {_configuration.MapRendererProjectName}");
         }
 
-<<<<<<< HEAD
-        if (process.ExitCode == 0)
-        {
-            var exception = new BuildException($"Running {command} {string.Join(' ', arguments)} failed");
-            CaptureBuildRunnerException(exception, logStream);
-            process.Close();
-            logWriter.Close();
-        }
-
-        process.Close();
-        logWriter.Close();
-=======
         var log = logBuffer.ToString();
         // Bandaid the fact that the map renderer doesn't return an error code when rendering fails
 
@@ -150,7 +113,6 @@
             ProcessLocalBuildException(log, "run.log", exception);
         }
 
->>>>>>> 32ed763b
         _log.Information("Run finished");
         return log;
     }
@@ -163,44 +125,20 @@
         process.StartInfo.FileName = executable;
     }
 
-<<<<<<< HEAD
-    private void LogOutput(DataReceivedEventArgs args, TextWriter logWriter)
-=======
     private void LogOutput(StringBuilder logBuffer, DataReceivedEventArgs args)
->>>>>>> 32ed763b
     {
         if (args.Data == null)
             return;
 
-<<<<<<< HEAD
-        logWriter.Write(args.Data);
-        _log.Debug("{Output}", args.Data);
-    }
-
-    private void CaptureBuildRunnerException(Exception exception, Stream stream)
-=======
         logBuffer.Append($"{args.Data}\n");
         _log.Debug("{Output}", args.Data);
     }
 
     private void ProcessLocalBuildException(string log, string fileName, Exception exception)
->>>>>>> 32ed763b
     {
         if (!SentrySdk.IsEnabled)
             throw exception;
 
-<<<<<<< HEAD
-        var content = new StreamAttachmentContent(stream);
-        var attachment = new Attachment(AttachmentType.Default, content, "run.log", null);
-        var breadcrumb = new Breadcrumb("Captured run log", "log");
-
-        SentrySdk.CaptureException(exception, scope =>
-            {
-                scope.AddBreadcrumb(breadcrumb, Hint.WithAttachments(attachment));
-            });
-
-    }
-=======
         var data = Encoding.UTF8.GetBytes(log);
         SentrySdk.CaptureException(exception,
             scope =>
@@ -212,5 +150,4 @@
 
     [GeneratedRegex("error?|exception|fatal")]
     private static partial Regex LogErrorRegex();
->>>>>>> 32ed763b
 }